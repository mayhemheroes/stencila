var oo = require('substance/util/oo');
var $ = require('substance/util/jquery');
var _ = require('substance/util/helpers');
var Stencil = require('../model/Stencil');

var CONFIG = {
  host: 'http://localhost:7373'
};

var Backend = function() {
  this._getAddress();
  // HACK: the doc address is hard-coded
  this.address = "http://localhost:7373/core/stencils/examples/kitchensink"
};

Backend.Prototype = function() {

  // A generic request method
  // -------------------
  //
  // Deals with sending the authentication header, encoding etc.

  this._request = function(method, url, data, cb) {
    var ajaxOpts = {
      type: method,
      url: url,
      contentType: "application/json; charset=UTF-8",
      // dataType: "json",
      success: function(data) {
        cb(null, data);
      },
      error: function(err) {
        console.error(err);
        cb(err.responseText);
      }
    };
    if (data) {
      ajaxOpts.data = JSON.stringify(data);
    }
    $.ajax(ajaxOpts);
  };

  this._getAddress = function() {
    // Address
    this.address = null;
    // ... from <meta> tag
    var address = $('head meta[itemprop=address]');
    if(address.length) this.address = address.attr('content');
    // ... or from url
    if(!this.address) {
      // Remove the leading /
      var path = window.location.pathname.substr(1);
      // Remove the last part of path if it is a title slug
      var lastIndex = path.lastIndexOf('/');
      var last = path.substr(lastIndex);
      if(last.substr(last.length-1)=="-") this.address = path.substr(0,lastIndex);
    }
  };


  // Document
  // ------------------
<<<<<<< HEAD

  var DOC_URL = CONFIG.host+"/core/stencils/examples/kitchensink";
  // var DOC_URL = 'data/kitchen-sink/index.html';
=======
>>>>>>> 919ffb11

  // http://10.0.0.12:7373/core/stencils/examples/kitchensink/@content?format=
  this.getDocument = function(documentId, cb) {
    var address = this.address;
    // TODO: we need a concept for generating the document URL
    this._request('GET',  this.address + "@content", null, function(err, resultStr) {
      if (err) { console.error(err); cb(err); }
      var result = JSON.parse(resultStr);
      var doc = new Stencil();
      doc.loadHtml(result.content);
      doc.id = documentId;
      doc.url = address;
      window.doc = doc;
      cb(null, doc);
    });
  };

  // http://10.0.0.12:7373/core/stencils/examples/kitchensink/@save
  // http://10.0.0.12:7373/core/stencils/examples/kitchensink/@render
  this.saveDocument = function(doc, cb) {
    console.warn('Not implement yet.');
    cb(null);
  };

  this.renderDocument = function(doc, cb) {
    doc.__isRendering = true;
    this._request('PUT', this.address + "@render", {
      'format': 'html',
      'content': doc.toHtml()
    }, function(err, resultStr) {
      if (err) {
        doc.__isRendering = false;
        return cb(err);
      }
      var result = JSON.parse(resultStr);
      // creating a new document instance from the returned html
      // In future the server could provide a different format
      // containing only the rendered content as json
      var tmp = new Stencil();
      tmp.loadHtml(result.content);
      _.each(tmp.getNodes(), function(copy, nodeId) {
        if (copy.constructor.static.generatedProps) {
          var node = doc.get(nodeId);
          if (!node) {
            console.warn('Node not present in document', nodeId);
            return;
          }
          node.updateGeneratedProperties(copy);
        }
      });
      doc.__isRendering = false;
    });
  };

  // Figure related
  // ------------------

  this.uploadFigure = function(file, cb) {
    // This is a fake implementation
    var objectURL = window.URL.createObjectURL(file);
    cb(null, objectURL);
  };
};

oo.initClass(Backend);

module.exports = Backend;<|MERGE_RESOLUTION|>--- conflicted
+++ resolved
@@ -60,12 +60,6 @@
 
   // Document
   // ------------------
-<<<<<<< HEAD
-
-  var DOC_URL = CONFIG.host+"/core/stencils/examples/kitchensink";
-  // var DOC_URL = 'data/kitchen-sink/index.html';
-=======
->>>>>>> 919ffb11
 
   // http://10.0.0.12:7373/core/stencils/examples/kitchensink/@content?format=
   this.getDocument = function(documentId, cb) {
