'use strict';

var Component = require('substance/ui/Component');
var SheetComponent = require('./SheetComponent');
var $$ = Component.$$;


function SheetEditor() {
  SheetEditor.super.apply(this, arguments);

  this.handleActions({
    'selectCell': this.selectCell,
    'activateCell': this.activateCell,
    'commitCell': this.commitCell,
  });

  this.selection = [0,0,0,0];
  this.startCellEl = null;
  this.endCellEl = null;

  // binding this, as these handlers are attached to global DOM elements
  this.onGlobalKeydown = this.onGlobalKeydown.bind(this);
  this.onGlobalKeypress = this.onGlobalKeypress.bind(this);
  this.onWindowResize = this.onWindowResize.bind(this);
}

SheetEditor.Prototype = function() {

  this.render = function() {
    var el = $$('div').addClass('sc-sheet-editor');
    el.append(
      $$(SheetComponent, { doc: this.props.doc }).ref('sheet')
    );
    el.append(
      $$('div').addClass('selection').ref('selection')
    );
    // react only to mousedowns on cells in display mode
    el.on('mousedown', 'td.display', this.onMouseDown);
    if (this._isEditing()) {
      el.on('keydown', this.onEditingKeyDown);
    }
    return el;
  };

  this.didMount = function() {
    // ATTENTION: we need to override the hacky parent implementation

    // HACK: without contenteditables we don't receive keyboard events on this level
    window.document.body.addEventListener('keydown', this.onGlobalKeydown, false);
    window.document.body.addEventListener('keypress', this.onGlobalKeypress, false);
    window.addEventListener('resize', this.onWindowResize, false);
  };

  this.dispose = function() {
    window.document.body.removeEventListener('keydown', this.onGlobalKeydown);
    window.document.body.removeEventListener('keypress', this.onGlobalKeypress);
    window.removeEventListener('resize', this.onWindowResize);
  };

  this.selectCell = function(cell) {
    if (this.activeCell && this.activeCell !== cell) {
      this.activeCell.disableEditing();
    }
    var node = cell.getNode();
    if (node) {
      console.log('Show expression bar.');
    }
    this._rerenderSelection();
    this.removeClass('edit');
  };

  this.activateCell = function(cell) {
    if (this.activeCell && this.activeCell !== cell) {
      this.activeCell.disableEditing();
    }
    this.activeCell = cell;
    this._rerenderSelection();
    this.addClass('edit');
  };

  this.commitCell = function(cell, key) {
    this.activeCell = null;
    this._commitCellContent(cell);
    if (key === 'enter') {
      this._selectNextCell(1, 0);
    } else {
      this.selectCell(cell);
    }
  };

  this.onMouseDown = function(event) {
    this.isSelecting = true;
    this.$el.on('mouseenter', 'td', this.onMouseEnter.bind(this));
    this.$el.one('mouseup', this.onMouseUp.bind(this));
    this.startCellEl = event.target;
    this.endCellEl = this.startCellEl;
    this._updateSelection();
  };

  this.onMouseEnter = function(event) {
    if (!this.isSelecting) return;
    if (this.endCellEl !== event.target) {
      this.endCellEl = event.target;
      this._updateSelection();
    }
  };

  this.onMouseUp = function() {
    this.isSelecting = false;
    this.$el.off('mouseenter');
    this._updateSelection();
    this.startCellEl = null;
    this.endCellEl = null;
  };

  /*
    Will be bound to body element to receive events while not
    editing a cell.

    Note: these need to be done on keydown to prevent default browser
    behavior.
  */
  this.onGlobalKeydown = function(event) {
    if (this._isEditing()) return;
    var handled = false;
    // LEFT
    if (event.keyCode === 37) {
      if (event.shiftKey) {
        this._expandSelection(0, -1);
      } else {
        this._selectNextCell(0, -1);
      }
      handled = true;
    }
    // RIGHT
    else if (event.keyCode === 39) {
      if (event.shiftKey) {
        this._expandSelection(0, 1);
      } else {
        this._selectNextCell(0, 1);
      }
      handled = true;
    }
    // UP
    else if (event.keyCode === 38) {
      if (event.shiftKey) {
        this._expandSelection(-1, 0);
      } else {
        this._selectNextCell(-1, 0);
      }
      handled = true;
    }
    // DOWN
    else if (event.keyCode === 40) {
      if (event.shiftKey) {
        this._expandSelection(1, 0);
      } else {
        this._selectNextCell(1, 0);
      }
      handled = true;
    }
    // ENTER
    else if (event.keyCode === 13) {
      this._activateCurrentCell();
      handled = true;
    }
    // SPACE
    else if (event.keyCode === 32) {
      console.log('Toggling view mode.');
      this._togglePreviewCell();
      handled = true;
    }
    if (handled) {
      event.stopPropagation();
      event.preventDefault();
    }
  };

  /*
    Will be bound to body element to receive events while not
    editing a cell.

    Note: only 'keypress' allows us to detect key events which
    would result in content changes.
  */
  this.onGlobalKeypress = function(event) {
    var character = String.fromCharCode(event.charCode);
    if (character) {
      console.log('TODO: overwrite cell content and activate cell editing.');
    }
  };

  this.onEditingKeyDown = function(event) {
    // console.log('####', event.keyCode, event);
    var handled = false;
    // ESCAPE
    if (event.keyCode === 27) {
      if (this.activeCell) {
        this.activeCell.disableEditing();
        this.removeClass('edit');
        this._rerenderSelection();
      }
      handled = true;
    }
    // ENTER
    else if (event.keyCode === 13) {
      this._commitCellContent(this.activeCell);
      this._selectNextCell(1, 0);
      handled = true;
    }
    // TAB
    else if (event.keyCode === 9) {
      this._commitCellContent(this.activeCell);
      if (event.shiftKey) {
        this._selectNextCell(0, -1);
      } else {
        this._selectNextCell(0, 1);
      }
      handled = true;
    }
<<<<<<< HEAD
    // Some things are only handled if not editing, such as left right navigation
    else if (!isEditing) {
      // LEFT
      if (event.keyCode === 37) {
        if (event.shiftKey) {
          this._expandSelection(0, -1);
        } else {
          this._selectNextCell(0, -1);
        }
        handled = true;
      }
      // RIGHT
      else if (event.keyCode === 39) {
        if (event.shiftKey) {
          this._expandSelection(0, 1);
        } else {
          this._selectNextCell(0, 1);
        }
        handled = true;
      }
      // UP
      else if (event.keyCode === 38) {
        if (event.shiftKey) {
          this._expandSelection(-1, 0);
        } else {
          this._selectNextCell(-1, 0);
        }
        handled = true;
      }
      // DOWN
      else if (event.keyCode === 40) {
        if (event.shiftKey) {
          this._expandSelection(1, 0);
        } else {
          this._selectNextCell(1, 0);
        }
        handled = true;
      }
      // SPACE
      else if (event.keyCode === 32) {
        this._toggleCellDisplayMode();
        handled = true;
      }
    }
=======
>>>>>>> c2832838
    if (handled) {
      event.stopPropagation();
      event.preventDefault();
    }
  };

  this._isEditing = function() {
    return !!this.activeCell;
  };

  this._commitCellContent = function(cell) {
    var cellNode = cell.props.node;
    var sheet = this.refs.sheet;
    this.send('updateCell', cellNode, sheet);
  };

  this._getPosition = function(cellEl) {
    var row, col;
    if (cellEl.hasAttribute('data-col')) {
      col = cellEl.getAttribute('data-col');
      row = cellEl.parentNode.getAttribute('data-row');
    } else {
      throw new Error('FIXME!');
    }
    return {
      row: row,
      col: col
    };
  };

  this._updateSelection = function() {
    if (this.startCellEl) {
      var startPos = this._getPosition(this.startCellEl);
      var endPos = this._getPosition(this.endCellEl);
      var minRow = Math.min(startPos.row, endPos.row);
      var minCol = Math.min(startPos.col, endPos.col);
      var maxRow = Math.max(startPos.row, endPos.row);
      var maxCol = Math.max(startPos.col, endPos.col);
      var sel = [minRow, minCol, maxRow, maxCol];
      this.setSelection(sel);
    }
  };

  this._selectNextCell = function(rowDiff, colDiff) {
    var sel = this.selection;
    sel[0] = sel[0] + rowDiff;
    // TODO: also ensure upper bound
    if (rowDiff < 0) {
      sel[0] = Math.max(0, sel[0]);
    }
    sel[2] = sel[0];

    sel[1] = sel[1] + colDiff;
    // TODO: also ensure upper bound
    if (colDiff < 0) {
      sel[1] = Math.max(0, sel[1]);
    }
    sel[3] = sel[1];
    this.setSelection(sel);
  };

  this._expandSelection = function(rowDiff, colDiff) {
    var sel = this.selection;
    sel[2] = sel[2] + rowDiff;
    // TODO: also ensure upper bound
    if (rowDiff < 0) {
      sel[2] = Math.max(0, sel[2]);
    }

    sel[3] = sel[3] + colDiff;
    // TODO: also ensure upper bound
    if (colDiff < 0) {
      sel[3] = Math.max(0, sel[3]);
    }

    this.setSelection(sel);
  };

  this.setSelection = function(sel) {
    if (this.activeCell) {
      this.activeCell.disableEditing();
      this.activeCell = null;
      this.removeClass('edit');
    }
    this.selection = sel;
    this._rerenderSelection();
  };

  this._rerenderSelection = function() {
    var sel = this.selection;
    if (sel) {
      var rect = this.refs.sheet._getRectangle(sel);
      this.refs.selection.css(rect);
    }
  };

  this._toggleCellDisplayMode = function() {
    var row = this.selection[0];
    var col = this.selection[1];
    var cell = this.refs.sheet.getCellAt(row, col);
    if (cell) {
      cell.toggleDisplayMode();
    }
  };

  this._activateCurrentCell = function() {
    var row = this.selection[0];
    var col = this.selection[1];
    var cell = this.refs.sheet.getCellAt(row, col);
    if (cell) {
      cell.enableEditing();
    }
  };

  this.onWindowResize = function() {
    this._rerenderSelection();
  };

};

Component.extend(SheetEditor);

module.exports = SheetEditor;<|MERGE_RESOLUTION|>--- conflicted
+++ resolved
@@ -116,7 +116,6 @@
   /*
     Will be bound to body element to receive events while not
     editing a cell.
-
     Note: these need to be done on keydown to prevent default browser
     behavior.
   */
@@ -167,7 +166,7 @@
     // SPACE
     else if (event.keyCode === 32) {
       console.log('Toggling view mode.');
-      this._togglePreviewCell();
+      this._toggleDisplayMode();
       handled = true;
     }
     if (handled) {
@@ -179,7 +178,6 @@
   /*
     Will be bound to body element to receive events while not
     editing a cell.
-
     Note: only 'keypress' allows us to detect key events which
     would result in content changes.
   */
@@ -218,53 +216,6 @@
       }
       handled = true;
     }
-<<<<<<< HEAD
-    // Some things are only handled if not editing, such as left right navigation
-    else if (!isEditing) {
-      // LEFT
-      if (event.keyCode === 37) {
-        if (event.shiftKey) {
-          this._expandSelection(0, -1);
-        } else {
-          this._selectNextCell(0, -1);
-        }
-        handled = true;
-      }
-      // RIGHT
-      else if (event.keyCode === 39) {
-        if (event.shiftKey) {
-          this._expandSelection(0, 1);
-        } else {
-          this._selectNextCell(0, 1);
-        }
-        handled = true;
-      }
-      // UP
-      else if (event.keyCode === 38) {
-        if (event.shiftKey) {
-          this._expandSelection(-1, 0);
-        } else {
-          this._selectNextCell(-1, 0);
-        }
-        handled = true;
-      }
-      // DOWN
-      else if (event.keyCode === 40) {
-        if (event.shiftKey) {
-          this._expandSelection(1, 0);
-        } else {
-          this._selectNextCell(1, 0);
-        }
-        handled = true;
-      }
-      // SPACE
-      else if (event.keyCode === 32) {
-        this._toggleCellDisplayMode();
-        handled = true;
-      }
-    }
-=======
->>>>>>> c2832838
     if (handled) {
       event.stopPropagation();
       event.preventDefault();
@@ -361,7 +312,7 @@
     }
   };
 
-  this._toggleCellDisplayMode = function() {
+  this._toggleDisplayMode = function() {
     var row = this.selection[0];
     var col = this.selection[1];
     var cell = this.refs.sheet.getCellAt(row, col);
