# See more keys and their definitions at https://doc.rust-lang.org/cargo/reference/manifest.html

[package]
name = "stencila"
version = "0.116.0"
authors = ["Stencila <hello@stenci.la>"]
edition = "2018"

# Compile time feature flags. See https://www.worthe-it.co.za/blog/2018-11-18-compile-time-feature-flags-in-rust.html
# All features are on by default, use `--no-default-features --features="json http ..."` to
# cherry pick certain features.
# Our use of features is somewhat over the top but should hopefully allow us to create more
# minimal binaries as needed (e.g. for creating really small container images).

[features]

cli = ["structopt"]

serve = ["sudo"]
serve-http = ["serve", "warp", "jsonwebtoken"]
serve-static = ["serve", "warp", "rust-embed"]
serve-stdio = ["serve"]
serve-ws = ["serve", "warp", "jsonwebtoken"]

request = []
request-docker = ["bollard"]
request-http = ["reqwest", "jsonwebtoken"]
request-stdio = []
request-ws = ["tokio-tungstenite", "jsonwebtoken"]

binaries = ["flate2", "reqwest", "semver", "tar", "which", "xz2", "zip"]

plugins = ["jsonschema", "semver"]
plugins-binary = ["plugins", "self_update"]
plugins-docker = ["plugins", "bollard"]
plugins-javascript = ["plugins"]
plugins-link = ["plugins"]
plugins-python = ["plugins"]
plugins-r = ["plugins"]

upgrade = ["self_update"]

import-elife = ["minidom"]
import-github = []

decode-date = ["dtparse"]
decode-docx = ["decode-pandoc"]
decode-html = ["decode-md", "kuchiki", "markup5ever"]
decode-json = []
decode-latex = ["decode-pandoc"]
decode-md = ["pulldown-cmark", "nom", "coerce", "decode-html", "encode-txt"]
decode-pandoc = ["binaries", "pandoc_types"]
decode-person = ["human_name"]
decode-rmd = ["decode-md"]
decode-rpng = ["png"]
decode-toml = []
decode-yaml = []

encode-docx = ["encode-pandoc"]
encode-html = ["encode-txt", "html-escape"]
encode-json = []
encode-latex = ["encode-pandoc"]
encode-md = []
encode-pandoc = ["binaries", "pandoc_types"]
encode-pdf = ["chromiumoxide"]
encode-png = ["chromiumoxide"]
encode-rmd = ["encode-md"]
encode-rpng = ["encode-png", "png"]
encode-toml = []
encode-txt = []
encode-yaml = []

coerce = ["decode-date", "decode-person"]

reshape = ["decode-date", "decode-person"]

compile-code = ["tree-sitter"]
compile-code-js = ["compile-code", "tree-sitter-javascript"]
compile-code-py = ["compile-code", "tree-sitter-python"]
compile-code-r = ["compile-code", "tree-sitter-r"]
compile-code-ts = ["compile-code", "compile-code-js", "tree-sitter-typescript"]

query-jmespath = ["jmespatch"]
query-jsonptr = []

default = [
  "cli",
  "serve",
  "serve-stdio",
  "serve-http",
  "serve-ws",
  "serve-static",
  "request",
  "request-docker",
  "request-http",
  "request-stdio",
  "request-ws",
  "binaries",
  "plugins",
  "plugins-binary",
  "plugins-docker",
  "plugins-link",
  "plugins-javascript",
  "plugins-python",
  "plugins-r",
  "upgrade",
  "import-elife",
  "import-github",
  "decode-date",
  "decode-docx",
  "decode-html",
  "decode-json",
  "decode-latex",
  "decode-md",
  "decode-pandoc",
  "decode-person",
  "decode-rmd",
  "decode-rpng",
  "decode-toml",
  "decode-yaml",
  "encode-docx",
  "encode-html",
  "encode-json",
  "encode-latex",
  "encode-md",
  "encode-pandoc",
  "encode-pdf",
  "encode-png",
  "encode-rmd",
  "encode-rpng",
  "encode-toml",
  "encode-txt",
  "encode-yaml",
  "coerce",
  "reshape",
  "compile-code",
  "compile-code-js",
  "compile-code-py",
  "compile-code-r",
  "compile-code-ts",
  "query-jsonptr",
  "query-jmespath",
]

[dependencies]
Inflector = "0.11.4"
ansi_term = "=0.12.1"
async-recursion = "0.3.2"
async-trait = "=0.1.51"
base64 = "=0.13.0"
bollard = { version = "=0.11.0", optional = true }
chromiumoxide = { version = "=0.3.1", optional = true, features = [
  "tokio-runtime",
] }
chrono = "=0.4.19"
crossbeam-channel = "=0.5.1"
defaults = "=0.2.0"
derivative = "=2.2.0"
dirs-next = "=2.0.0"
dtparse = { version = "=1.2.0", optional = true }
enum_dispatch = "=0.3.7"
eyre = "=0.6.5"
flate2 = { version = "=1.0.21", optional = true }
futures = "=0.3.17"
gitignore = "=1.0.7"
glob = "=0.3.0"
handlebars = "=4.1.3"
html-escape = { version = "=0.2.9", optional = true }
human_name = { version = "=1.0.2", optional = true }
humantime = "=2.1.0"
ignore = "=0.4.18"
itertools = "0.10.1"
jmespatch = { version = "=0.3.0", optional = true }
jsonschema = { version = "=0.12.1", optional = true }
jsonwebtoken = { version = "=7.2.0", optional = true }
kuchiki = { version = "=0.8.1", optional = true }
lexiclean = "=0.0.1"
maplit = "=1.0.2"
markup5ever = { version = "=0.10.1", optional = true }
mime_guess = "=2.0.3"
minidom = { version = "=0.13.0", optional = true }
nanoid = "=0.4.0"
nom = { version = "=7.0.0", optional = true }
notify = "=4.0.17"
once_cell = "=1.8.0"
pandoc_types = { version = "=0.4.0", optional = true }
path-slash = "=0.1.4"
pathdiff = "=0.2.0"
petgraph = { version = "=0.6.0", features = ["serde-1"] }
png = { git = "https://github.com/sayantangkhan/image-png", rev = "eb39301f86b3019b3c4e4a015f7ec5f62ee5c782", optional = true }
pulldown-cmark = { version = "=0.8.0", optional = true }
rand = "=0.8.4"
regex = "=1.5.4"
reqwest = { version = "=0.11.4", optional = true, features = ["json"] }
rust-embed = { version = "=6.2.0", features = ["compression"], optional = true }
schemars = { version = "=0.8.3", features = ["preserve_order", "chrono"] }
self_update = { version = "=0.27.0", optional = true, features = [
  "archive-tar",
  "archive-zip",
  "compression-flate2",
  "compression-zip-deflate",
] }
semver = { version = "=1.0.4", optional = true }
serde = { version = "=1.0.130", features = ["derive", "rc"] }
serde_json = { version = "=1.0.67", features = ["preserve_order"] }
serde_with = "=1.10.0"
<<<<<<< HEAD
serde_yaml = "=0.8.21"
sha2 = "0.9.6"
=======
serde_yaml = "=0.8.20"
sha2 = "0.9.8"
>>>>>>> bc66834e
similar = "=1.3.0"
slug = "=0.1.4"
stencila-schema = "=1.11.1"
structopt = { version = "=0.3.23", optional = true }
strum = { version = "=0.21", features = ["derive"] }
strum_macros = "=0.21.1"
sudo = { version = "=0.6.0", optional = true }
tar = { version = "=0.4.37", optional = true }
tempfile = "3.2.0"
thiserror = "=1.0.29"
tokio = { version = "=1.11.0", features = ["full"] }
tokio-stream = "=0.1.7"
tokio-tungstenite = { version = "=0.15.0", optional = true }
toml = "=0.5.8"
tracing = "=0.1.26"
tracing-appender = "=0.1.2"
tracing-error = "=0.1.2"
tracing-serde = "=0.1.2"
tracing-subscriber = "=0.2.20"
tree-sitter = { version = "=0.19.5", optional = true }
tree-sitter-javascript = { version = "=0.19.0", optional = true }
tree-sitter-python = { version = "=0.19.0", optional = true }
tree-sitter-r = { version = "=0.19.3", optional = true }
tree-sitter-typescript = { version = "=0.19.0", optional = true }
url = "=2.2.2"
validator = { version = "=0.14.0", features = ["derive"] }
warp = { version = "=0.3.1", optional = true }
which = { version = "=4.2.2", optional = true }
xz2 = { version = "=0.1.6", optional = true }
zip = { version = "=0.5.13", optional = true }

[dev-dependencies]
criterion = "0.3.5"
insta = { version = "1.7.2", features = ["glob"] }
pretty_assertions = "0.7.2"
proptest = "1.0.0"

[[bench]]
harness = false
name = "compile_code"<|MERGE_RESOLUTION|>--- conflicted
+++ resolved
@@ -204,13 +204,8 @@
 serde = { version = "=1.0.130", features = ["derive", "rc"] }
 serde_json = { version = "=1.0.67", features = ["preserve_order"] }
 serde_with = "=1.10.0"
-<<<<<<< HEAD
 serde_yaml = "=0.8.21"
-sha2 = "0.9.6"
-=======
-serde_yaml = "=0.8.20"
 sha2 = "0.9.8"
->>>>>>> bc66834e
 similar = "=1.3.0"
 slug = "=0.1.4"
 stencila-schema = "=1.11.1"
