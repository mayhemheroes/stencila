--- conflicted
+++ resolved
@@ -83,12 +83,8 @@
 strum_macros = "0.20.1"
 thiserror = "1.0.24"
 tokio = { version = "1.2.0", features = ["full"] }
-<<<<<<< HEAD
-tokio-tungstenite = { version = "0.13.0", optional = true }
+tokio-tungstenite = { version = "0.14.0", optional = true }
 toml = { version = "0.5.8", optional = true }
-=======
-tokio-tungstenite = { version = "0.14.0", optional = true }
->>>>>>> 239d1139
 tracing = "0.1.25"
 url = "2.2.1"
 validator = { version = "0.12.0", features = ["derive"], optional = true}
